--- conflicted
+++ resolved
@@ -1,344 +1,98 @@
-"use client";
-
-<<<<<<< HEAD
-import { useState, useEffect } from "react"
-import { Card, CardContent } from "@/components/ui/card"
-import { FileUploader } from "@/components/ui/file-uploader"
-import { Button } from "@/components/ui/button"
-import { getClientFiles } from "@/lib/api/files-api"
-import { formatBytes, formatDate } from "@/lib/utils"
-import { FileText, Download, Trash } from "lucide-react"
-import { useToast } from "@/hooks/use-toast"
-import type { FileMetadata } from "@/types/file"
-=======
-import { useState, useEffect } from "react";
-import { Card, CardContent } from "@/components/ui/card";
-import { Button } from "@/components/ui/button";
-import { Badge } from "@/components/ui/badge";
-import { Table, TableBody, TableCell, TableHead, TableHeader, TableRow } from "@/components/ui/table";
-import { getClientDocuments, deleteDocument, updateDocumentStatus, type Document } from "@/lib/api/documents-api";
-import { formatDate } from "@/lib/utils";
-import { FileText, Download, Trash, Eye } from "lucide-react";
-import { useToast } from "@/hooks/use-toast";
-import {
-  Dialog,
-  DialogContent,
-  DialogDescription,
-  DialogHeader,
-  DialogTitle,
-  DialogTrigger,
-} from "@/components/ui/dialog";
-import {
-  Select,
-  SelectContent,
-  SelectItem,
-  SelectTrigger,
-  SelectValue,
-} from "@/components/ui/select";
-import { useTranslation } from "@/hooks/useTranslation";
->>>>>>> 1db91ff2
-
-interface ClientDocumentsProps {
-  clientId: string;
-}
-
-export default function ClientDocuments({ clientId }: ClientDocumentsProps) {
-<<<<<<< HEAD
-  const [files, setFiles] = useState<FileMetadata[]>([])
-  const [isLoading, setIsLoading] = useState(true)
-  const { toast } = useToast()
-
-  useEffect(() => {
-    const loadFiles = async () => {
-      try {
-        setIsLoading(true)
-        const clientFiles = await getClientFiles(clientId)
-        setFiles(clientFiles)
-      } catch (error) {
-        toast({
-          title: "Error",
-          description: "Failed to load client files",
-=======
-  const [documents, setDocuments] = useState<Document[]>([]);
-  const [isLoading, setIsLoading] = useState(true);
-  const [updatingDocuments, setUpdatingDocuments] = useState<Set<string>>(new Set());
-  const { toast } = useToast();
-  const { t } = useTranslation();
-
-  useEffect(() => {
-    let isMounted = true;
-
-    const loadDocuments = async () => {
-      try {
-        setIsLoading(true);
-        const clientDocuments = await getClientDocuments(clientId);
-        if (isMounted) {
-          setDocuments(clientDocuments);
-        }
-      } catch (error) {
-        toast({
-          title: t("pages:clientDocuments.error"),
-          description: t("pages:clientDocuments.failedToLoad"),
->>>>>>> 1db91ff2
-          variant: "destructive",
-        });
-      } finally {
-        if (isMounted) {
-          setIsLoading(false);
-        }
-      }
-    };
-
-    loadDocuments();
-
-<<<<<<< HEAD
-    loadFiles()
-  }, [clientId, toast])
-
-  const handleFileUploaded = (newFile: FileMetadata) => {
-    setFiles((prevFiles) => [...prevFiles, newFile])
-  }
-
-  const handleFileDelete = async (fileId: string) => {
-    // Implementation would call API to delete file
-    setFiles((prevFiles) => prevFiles.filter((file) => file.id !== fileId))
-  }
-=======
-    return () => {
-      isMounted = false;
-    };
-  }, [clientId]); // ✅ Only refetch when clientId changes
-
-  const handleDocumentDelete = async (documentId: string) => {
-    try {
-      setUpdatingDocuments((prev) => new Set(prev).add(documentId));
-      await deleteDocument(documentId);
-      setDocuments((prevDocs) => prevDocs.filter((doc) => doc._id !== documentId));
-      toast({
-        title: t("pages:clientDocuments.success"),
-        description: t("pages:clientDocuments.docDeleted"),
-      });
-    } catch (error) {
-      toast({
-        title: t("pages:clientDocuments.error"),
-        description: t("pages:clientDocuments.docDeleteFailed"),
-        variant: "destructive",
-      });
-    } finally {
-      setUpdatingDocuments((prev) => {
-        const newSet = new Set(prev);
-        newSet.delete(documentId);
-        return newSet;
-      });
-    }
-  };
-
-  const handleStatusUpdate = async (documentId: string, status: "Pending" | "Approved" | "Rejected") => {
-    try {
-      setUpdatingDocuments((prev) => new Set(prev).add(documentId));
-      const updatedDocument = await updateDocumentStatus(documentId, status);
-      setDocuments((prevDocs) =>
-        prevDocs.map((doc) => (doc._id === documentId ? updatedDocument : doc))
-      );
-      toast({
-        title: t("pages:clientDocuments.success"),
-        description: t("pages:clientDocuments.docStatusUpdated"),
-      });
-    } catch (error) {
-      toast({
-        title: t("pages:clientDocuments.error"),
-        description: t("pages:clientDocuments.docStatusUpdateFailed"),
-        variant: "destructive",
-      });
-    } finally {
-      setUpdatingDocuments((prev) => {
-        const newSet = new Set(prev);
-        newSet.delete(documentId);
-        return newSet;
-      });
-    }
-  };
-
-  const getStatusBadge = (status: string) => {
-    const statusKey = status.toLowerCase() as "pending" | "approved" | "rejected";
-    const badgeMap: Record<string, string> = {
-      pending: "bg-yellow-50 text-yellow-600 border-yellow-200",
-      approved: "bg-green-50 text-green-600 border-green-200",
-      rejected: "bg-red-50 text-red-600 border-red-200",
-    };
-    return (
-      <Badge variant="outline" className={badgeMap[statusKey] || ""}>
-        {t(`pages:clientDocuments.status.${statusKey}`)}
-      </Badge>
-    );
-  };
->>>>>>> 1db91ff2
-
-  return (
-    <Card>
-      <CardContent className="p-6">
-        <div className="flex justify-between items-center mb-4">
-<<<<<<< HEAD
-          <h3 className="text-lg font-medium">Client Documents</h3>
-          <FileUploader
-            onFileUploaded={handleFileUploaded}
-            metadata={{ clientId }}
-            allowedTypes={[".pdf", ".doc", ".docx", ".jpg", ".png"]}
-          />
-        </div>
-
-        {isLoading ? (
-          <div className="text-center py-8 text-muted-foreground">Loading files...</div>
-        ) : files.length === 0 ? (
-          <div className="text-center py-8 text-muted-foreground">No files uploaded for this client</div>
-        ) : (
-          <div className="grid grid-cols-1 md:grid-cols-2 gap-4">
-            {files.map((file) => (
-              <div key={file.id} className="border rounded-md p-4 flex items-start gap-3">
-                <div className="p-2 bg-gray-100 rounded-md">
-                  <FileText size={24} />
-                </div>
-                <div className="flex-1 min-w-0">
-                  <h4 className="font-medium truncate" title={file.fileName}>
-                    {file.fileName}
-                  </h4>
-                  <div className="text-sm text-muted-foreground">
-                    {formatBytes(file.fileSize)} • {formatDate(file.uploadedAt)}
-                  </div>
-                  {file.description && <p className="text-sm text-muted-foreground mt-1">{file.description}</p>}
-                </div>
-                <div className="flex gap-1">
-                  <Button variant="ghost" size="icon" title="Download">
-                    <Download size={16} />
-                  </Button>
-                  <Button variant="ghost" size="icon" title="Delete" onClick={() => handleFileDelete(file.id)}>
-                    <Trash size={16} />
-                  </Button>
-                </div>
-              </div>
-            ))}
-          </div>
-=======
-          <h3 className="text-lg font-medium">{t("pages:clientDocuments.title")}</h3>
-        </div>
-
-        {isLoading ? (
-          <div className="text-center py-8 text-muted-foreground">
-            {t("pages:clientDocuments.loading")}
-          </div>
-        ) : documents.length === 0 ? (
-          <div className="text-center py-8 text-muted-foreground">
-            {t("pages:clientDocuments.notFound")}
-          </div>
-        ) : (
-          <Table>
-            <TableHeader>
-              <TableRow>
-                <TableHead>{t("pages:clientDocuments.docName")}</TableHead>
-                <TableHead>{t("pages:clientDocuments.statuss")}</TableHead>
-                <TableHead>{t("pages:clientDocuments.uploaded")}</TableHead>
-                <TableHead>{t("pages:clientDocuments.actions")}</TableHead>
-              </TableRow>
-            </TableHeader>
-            <TableBody>
-              {documents.map((document) => (
-                <TableRow key={document._id}>
-                  <TableCell>
-                    <div className="flex items-center gap-2">
-                      <FileText size={16} className="text-blue-500" />
-                      <span className="font-medium">{document.document_name}</span>
-                    </div>
-                  </TableCell>
-                  <TableCell>{getStatusBadge(document.status)}</TableCell>
-                  <TableCell>{formatDate(document.createdAt)}</TableCell>
-                  <TableCell>
-                    <div className="flex items-center gap-2">
-                      <Dialog>
-                        <DialogTrigger asChild>
-                          <Button variant="ghost" size="icon" title={t("pages:clientDocuments.view")}>
-                            <Eye size={16} />
-                          </Button>
-                        </DialogTrigger>
-                        <DialogContent className="max-w-md">
-                          <DialogHeader>
-                            <DialogTitle>{t("pages:clientDocuments.details")}</DialogTitle>
-                            <DialogDescription>
-                              {document.document_name}
-                            </DialogDescription>
-                          </DialogHeader>
-                          <div className="space-y-4">
-                            <div>
-                              <strong>{t("pages:clientDocuments.statuss")}:</strong>{" "}
-                              {getStatusBadge(document.status)}
-                            </div>
-                            <div>
-                              <strong>{t("pages:clientDocuments.uploaded")}:</strong>{" "}
-                              {formatDate(document.createdAt)}
-                            </div>
-                            {document.summary && (
-                              <div>
-                                <strong>{t("pages:clientDocuments.summary")}:</strong>
-                                <p className="mt-1 text-sm text-muted-foreground">
-                                  {document.summary}
-                                </p>
-                              </div>
-                            )}
-                            <div>
-                              <strong>{t("pages:clientDocuments.updateStatus")}:</strong>
-                              <Select
-                                value={document.status}
-                                onValueChange={(value) =>
-                                  handleStatusUpdate(document._id, value as "Pending" | "Approved" | "Rejected")
-                                }
-                                disabled={updatingDocuments.has(document._id)}
-                              >
-                                <SelectTrigger className="mt-2">
-                                  <SelectValue />
-                                </SelectTrigger>
-                                <SelectContent>
-                                  <SelectItem value="Pending">
-                                    {t("pages:clientDocuments.status.pending")}
-                                  </SelectItem>
-                                  <SelectItem value="Approved">
-                                    {t("pages:clientDocuments.status.approved")}
-                                  </SelectItem>
-                                  <SelectItem value="Rejected">
-                                    {t("pages:clientDocuments.status.rejected")}
-                                  </SelectItem>
-                                </SelectContent>
-                              </Select>
-                            </div>
-                          </div>
-                        </DialogContent>
-                      </Dialog>
-
-                      <Button
-                        variant="ghost"
-                        size="icon"
-                        title={t("pages:clientDocuments.download")}
-                        onClick={() => window.open(document.link, "_blank")}
-                      >
-                        <Download size={16} />
-                      </Button>
-
-                      <Button
-                        variant="ghost"
-                        size="icon"
-                        title={t("pages:clientDocuments.delete")}
-                        onClick={() => handleDocumentDelete(document._id)}
-                        disabled={updatingDocuments.has(document._id)}
-                      >
-                        <Trash size={16} />
-                      </Button>
-                    </div>
-                  </TableCell>
-                </TableRow>
-              ))}
-            </TableBody>
-          </Table>
->>>>>>> 1db91ff2
-        )}
-      </CardContent>
-    </Card>
-  );
-}
+"use client";
+
+import { useState, useEffect } from "react"
+import { Card, CardContent } from "@/components/ui/card"
+import { FileUploader } from "@/components/ui/file-uploader"
+import { Button } from "@/components/ui/button"
+import { getClientFiles } from "@/lib/api/files-api"
+import { formatBytes, formatDate } from "@/lib/utils"
+import { FileText, Download, Trash } from "lucide-react"
+import { useToast } from "@/hooks/use-toast"
+import type { FileMetadata } from "@/types/file"
+
+interface ClientDocumentsProps {
+  clientId: string;
+}
+
+export default function ClientDocuments({ clientId }: ClientDocumentsProps) {
+  const [files, setFiles] = useState<FileMetadata[]>([])
+  const [isLoading, setIsLoading] = useState(true)
+  const { toast } = useToast()
+
+  useEffect(() => {
+    const loadFiles = async () => {
+      try {
+        setIsLoading(true)
+        const clientFiles = await getClientFiles(clientId)
+        setFiles(clientFiles)
+      } catch (error) {
+        toast({
+          title: "Error",
+          description: "Failed to load client files",
+          variant: "destructive",
+        });
+      } finally {
+        setIsLoading(false);
+      }
+    };
+
+    loadFiles()
+  }, [clientId, toast])
+
+  const handleFileUploaded = (newFile: FileMetadata) => {
+    setFiles((prevFiles) => [...prevFiles, newFile])
+  }
+
+  const handleFileDelete = async (fileId: string) => {
+    // Implementation would call API to delete file
+    setFiles((prevFiles) => prevFiles.filter((file) => file.id !== fileId))
+  }
+
+  return (
+    <Card>
+      <CardContent className="p-6">
+        <div className="flex justify-between items-center mb-4">
+          <h3 className="text-lg font-medium">Client Documents</h3>
+          <FileUploader
+            onFileUploaded={handleFileUploaded}
+            metadata={{ clientId }}
+            allowedTypes={[".pdf", ".doc", ".docx", ".jpg", ".png"]}
+          />
+        </div>
+
+        {isLoading ? (
+          <div className="text-center py-8 text-muted-foreground">Loading files...</div>
+        ) : files.length === 0 ? (
+          <div className="text-center py-8 text-muted-foreground">No files uploaded for this client</div>
+        ) : (
+          <div className="grid grid-cols-1 md:grid-cols-2 gap-4">
+            {files.map((file) => (
+              <div key={file.id} className="border rounded-md p-4 flex items-start gap-3">
+                <div className="p-2 bg-gray-100 rounded-md">
+                  <FileText size={24} />
+                </div>
+                <div className="flex-1 min-w-0">
+                  <h4 className="font-medium truncate" title={file.fileName}>
+                    {file.fileName}
+                  </h4>
+                  <div className="text-sm text-muted-foreground">
+                    {formatBytes(file.fileSize)} • {formatDate(file.uploadedAt)}
+                  </div>
+                  {file.description && <p className="text-sm text-muted-foreground mt-1">{file.description}</p>}
+                </div>
+                <div className="flex gap-1">
+                  <Button variant="ghost" size="icon" title="Download">
+                    <Download size={16} />
+                  </Button>
+                  <Button variant="ghost" size="icon" title="Delete" onClick={() => handleFileDelete(file.id)}>
+                    <Trash size={16} />
+                  </Button>
+                </div>
+              </div>
+            ))}
+          </div>
+        )}
+      </CardContent>
+    </Card>
+  );
+}