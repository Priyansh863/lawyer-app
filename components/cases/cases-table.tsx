"use client"

import type { Case, CaseStatus } from "@/types/case"
import { useState, useEffect } from "react"
import { useForm } from "react-hook-form"
import { zodResolver } from "@hookform/resolvers/zod"
import { z } from "zod"
import { useSearchParams, useRouter } from "next/navigation"
import { Table, TableBody, TableCell, TableHead, TableHeader, TableRow } from "@/components/ui/table"
import { Badge } from "@/components/ui/badge"
import { Button } from "@/components/ui/button"
import { Input } from "@/components/ui/input"
import { Form, FormControl, FormField, FormItem, FormMessage } from "@/components/ui/form"
import { getCases } from "@/lib/api/cases-api"
import { useToast } from "@/hooks/use-toast"
import { useTranslation } from "@/hooks/useTranslation"
import { Eye } from "lucide-react"

const searchFormSchema = z.object({
  query: z.string().optional(),
  status: z.enum(["all", "pending", "approved", "rejected"]).default("all"),
})
type SearchFormData = z.infer<typeof searchFormSchema>

const statusUpdateSchema = z.object({
  caseId: z.string(),
  status: z.enum(["pending", "approved", "rejected"]),
})
type StatusUpdateData = z.infer<typeof statusUpdateSchema>

interface CasesTableProps {
  initialCases?: Case[]
}

export default function CasesTable({ initialCases }: CasesTableProps) {
  const [cases, setCases] = useState<Case[]>(initialCases || [])
  const [isLoading, setIsLoading] = useState(false)
  const router = useRouter()
  const searchParams = useSearchParams()
  const { toast } = useToast()
  const { t } = useTranslation()

  // Search and filter form
  const searchForm = useForm<SearchFormData>({
    resolver: zodResolver(searchFormSchema),
    defaultValues: {
      query: searchParams?.get("query") || "",
      status: (searchParams?.get("status") as CaseStatus) || "all",
    },
  })

  // Load cases with filters
  useEffect(() => {
    const fetchCases = async () => {
      setIsLoading(true)
      try {
        const formData = searchForm.getValues()
        const fetchedCases = await getCases({
          status: formData.status === "all" ? undefined : formData.status,
          query: formData.query || undefined,
        })
        setCases(fetchedCases.cases || [])
      } catch (error) {
        toast({
          title: t("common.error"),
          description: t("common.error"),
          variant: "destructive",
        })
      } finally {
        setIsLoading(false)
      }
    }
    fetchCases()
  }, [searchForm.watch('query'), searchForm.watch('status'), toast, searchForm])

<<<<<<< HEAD
  // Remove the frontend filtering since we're now doing API-based filtering
  // useEffect(() => {
  //   const query = searchForm.watch('query') || ''
  //   const status = searchForm.watch('status')
    
  //   let filtered = cases
    
  //   // Filter by search query
  //   if (query.trim()) {
  //     filtered = filtered.filter(caseItem => 
  //       caseItem.title?.toLowerCase().includes(query.toLowerCase()) ||
  //       caseItem.case_number?.toLowerCase().includes(query.toLowerCase()) ||
  //       (typeof caseItem.client_id === 'object' && caseItem.client_id !== null
  //         ? `${caseItem.client_id.first_name || ''} ${caseItem.client_id.last_name || ''}`.toLowerCase().includes(query.toLowerCase())
  //         : false) ||
  //       (typeof caseItem.lawyer_id === 'object' && caseItem.lawyer_id !== null
  //         ? `${caseItem.lawyer_id.first_name || ''} ${caseItem.lawyer_id.last_name || ''}`.toLowerCase().includes(query.toLowerCase())
  //         : false)
  //     )
  //   }
    
  //   // Filter by status
  //   if (status && status !== 'all') {
  //     filtered = filtered.filter(caseItem => caseItem.status === status)
  //   }
    
  //   setFilteredCases(filtered)
  // }, [searchForm.watch('query'), searchForm.watch('status'), cases])
=======
  // Real-time frontend search
  useEffect(() => {
    const query = searchForm.watch("query") || ""
    const status = searchForm.watch("status")

    let filtered = cases
    // Filter by search query
    if (query.trim()) {
      filtered = filtered.filter(
        (caseItem) =>
          caseItem.title?.toLowerCase().includes(query.toLowerCase()) ||
          caseItem.case_number?.toLowerCase().includes(query.toLowerCase()) ||
          `${caseItem.client_id?.first_name || ""} ${caseItem.client_id?.last_name || ""}`
            .toLowerCase()
            .includes(query.toLowerCase()) ||
          `${caseItem.lawyer_id?.first_name || ""} ${caseItem.lawyer_id?.last_name || ""}`
            .toLowerCase()
            .includes(query.toLowerCase()),
      )
    }

    // Filter by status
    if (status && status !== "all") {
      filtered = filtered.filter((caseItem) => caseItem.status === status)
    }

    setFilteredCases(filtered)
  }, [searchForm.watch("query"), searchForm.watch("status"), cases])
>>>>>>> 7dfb9345

  // Handle search form submission
  const onSearchSubmit = async (data: SearchFormData) => {
    const params = new URLSearchParams()
    if (data.query) {
      params.set("query", data.query)
    }
    if (data.status !== "all") {
      params.set("status", data.status)
    }
    router.push(`/cases?${params.toString()}`)
  }

  // View case details
  const viewCaseDetails = (caseItem: Case) => {
    // Encode case data as URL search params to pass to details page
    const caseData = encodeURIComponent(JSON.stringify(caseItem))
    router.push(`/cases/${caseItem._id}?data=${caseData}`)
  }

  // Get status badge
  const STATUS_CONFIG = {
    pending: {
      label: "Pending",
      className: "bg-yellow-50 text-yellow-600 border-yellow-200",
    },
    approved: {
      label: "Approved",
      className: "bg-green-50 text-green-600 border-green-200",
    },
    rejected: {
      label: "Rejected",
      className: "bg-red-50 text-red-600 border-red-200",
    },
  } as const

  const getStatusBadge = (status: string) => {
    // Normalize the status and fallback to "pending" if invalid
    const normalizedStatus = (
      ["pending", "approved", "rejected"].includes(status.toLowerCase()) ? status.toLowerCase() : "pending"
    ) as CaseStatus
    return (
      <Badge variant="outline" className={STATUS_CONFIG[normalizedStatus].className}>
        {STATUS_CONFIG[normalizedStatus].label}
      </Badge>
    )
  }

  return (
    <div className="space-y-4">
      <div className="flex justify-between items-center mb-4 mt-6">
        <h2 className="text-xl font-semibold">{t("pages:cases.title")}</h2>
        <Button onClick={() => router.push("/cases/new")} className="bg-[#0f0921] hover:bg-[#0f0921]/90">
          {t("pages:cases.newCase")}
        </Button>
      </div>
      <Form {...searchForm}>
        <form
          onSubmit={searchForm.handleSubmit(onSearchSubmit)}
          className="flex flex-col sm:flex-row gap-4 justify-between"
        >
          <div className="flex w-full max-w-sm items-center space-x-2">
            <FormField
              control={searchForm.control}
              name="query"
              render={({ field }) => (
                <FormItem className="flex-1 relative">
                  <FormControl>
                    <div className="relative">
                      <Input
                        placeholder={t("common.search")}
                        {...field}
                        value={field.value || ""}
                        className="bg-[#F5F5F5] border-gray-200 pl-10"
                      />
                      <svg
                        xmlns="http://www.w3.org/2000/svg"
                        width="16"
                        height="16"
                        viewBox="0 0 24 24"
                        fill="none"
                        stroke="currentColor"
                        strokeWidth="2"
                        strokeLinecap="round"
                        strokeLinejoin="round"
                        className="absolute left-3 top-1/2 transform -translate-y-1/2 h-4 w-4 text-gray-400"
                      >
                        <circle cx="11" cy="11" r="8" />
                        <path d="m21 21-4.3-4.3" />
                      </svg>
                    </div>
                  </FormControl>
                  <FormMessage />
                </FormItem>
              )}
            />
          </div>
          <FormField
            control={searchForm.control}
            name="status"
            render={({ field }) => (
              <FormItem>
                <FormControl>
                  <select
                    {...field}
                    className="bg-[#F5F5F5] border-gray-200 rounded px-3 py-2"
<<<<<<< HEAD
=======
                    onChange={(e) => {
                      field.onChange(e)
                      searchForm.handleSubmit(onSearchSubmit)() // auto-submit on change
                    }}
>>>>>>> 7dfb9345
                  >
                    <option value="all">{t("common.filter")}</option>
                    <option value="pending">{t("pages:cases.pending")}</option>
                    <option value="approved">{t("pages:cases.active")}</option>
                    <option value="rejected">{t("pages:cases.closed")}</option>
                  </select>
                </FormControl>
                <FormMessage />
              </FormItem>
            )}
          />
        </form>
      </Form>
      <div className="rounded-md border">
        <Table>
          <TableHeader>
            <TableRow>
              <TableHead>{t("pages:cases.caseTitle")}</TableHead>
              <TableHead>{t("pages:cases.caseDescription")}</TableHead>
              <TableHead>{t("pages:cases.clientName")}</TableHead>
              <TableHead>{t("pages:cases.assignedLawyer")}</TableHead>
              <TableHead>{t("pages:cases.status")}</TableHead>
              <TableHead>{t("common.view")}</TableHead>
            </TableRow>
          </TableHeader>
          <TableBody>
            {cases.length === 0 ? (
              <TableRow>
                <TableCell colSpan={6} className="text-center py-8 text-muted-foreground">
                  {isLoading ? t("common.loading") : t("pages:cases.title")}
                </TableCell>
              </TableRow>
            ) : (
              cases.map((caseItem, index) => (
                <TableRow key={caseItem._id} className={index % 2 === 0 ? "bg-gray-100" : "bg-white"}>
                  <TableCell className="font-mono">{caseItem.case_number}</TableCell>
                  <TableCell>{caseItem.title}</TableCell>
                  <TableCell>
<<<<<<< HEAD
                    {caseItem.client_id && typeof caseItem.client_id === 'object' ? 
                      `${caseItem.client_id.first_name} ${caseItem.client_id.last_name || ''}`.trim() 
                      : 'N/A'
                    }
                  </TableCell>
                  <TableCell>
                    {caseItem.lawyer_id && typeof caseItem.lawyer_id === 'object' ? 
                      `${caseItem.lawyer_id.first_name} ${caseItem.lawyer_id.last_name || ''}`.trim() 
                      : 'N/A'
                    }
=======
                    {caseItem.client_id
                      ? `${caseItem.client_id.first_name} ${caseItem.client_id.last_name || ""}`.trim()
                      : "N/A"}
                  </TableCell>
                  <TableCell>
                    {caseItem.lawyer_id
                      ? `${caseItem.lawyer_id.first_name} ${caseItem.lawyer_id.last_name || ""}`.trim()
                      : "N/A"}
>>>>>>> 7dfb9345
                  </TableCell>
                  <TableCell>{getStatusBadge(caseItem.status)}</TableCell>
                  <TableCell>
                    <Button variant="ghost" size="icon" onClick={() => viewCaseDetails(caseItem)} className="h-8 w-8">
                      <Eye className="h-4 w-4" />
                      <span className="sr-only">{t("common.view")}</span>
                    </Button>
                  </TableCell>
                </TableRow>
              ))
            )}
          </TableBody>
        </Table>
      </div>
    </div>
  )
}<|MERGE_RESOLUTION|>--- conflicted
+++ resolved
@@ -73,7 +73,6 @@
     fetchCases()
   }, [searchForm.watch('query'), searchForm.watch('status'), toast, searchForm])
 
-<<<<<<< HEAD
   // Remove the frontend filtering since we're now doing API-based filtering
   // useEffect(() => {
   //   const query = searchForm.watch('query') || ''
@@ -102,36 +101,6 @@
     
   //   setFilteredCases(filtered)
   // }, [searchForm.watch('query'), searchForm.watch('status'), cases])
-=======
-  // Real-time frontend search
-  useEffect(() => {
-    const query = searchForm.watch("query") || ""
-    const status = searchForm.watch("status")
-
-    let filtered = cases
-    // Filter by search query
-    if (query.trim()) {
-      filtered = filtered.filter(
-        (caseItem) =>
-          caseItem.title?.toLowerCase().includes(query.toLowerCase()) ||
-          caseItem.case_number?.toLowerCase().includes(query.toLowerCase()) ||
-          `${caseItem.client_id?.first_name || ""} ${caseItem.client_id?.last_name || ""}`
-            .toLowerCase()
-            .includes(query.toLowerCase()) ||
-          `${caseItem.lawyer_id?.first_name || ""} ${caseItem.lawyer_id?.last_name || ""}`
-            .toLowerCase()
-            .includes(query.toLowerCase()),
-      )
-    }
-
-    // Filter by status
-    if (status && status !== "all") {
-      filtered = filtered.filter((caseItem) => caseItem.status === status)
-    }
-
-    setFilteredCases(filtered)
-  }, [searchForm.watch("query"), searchForm.watch("status"), cases])
->>>>>>> 7dfb9345
 
   // Handle search form submission
   const onSearchSubmit = async (data: SearchFormData) => {
@@ -238,13 +207,6 @@
                   <select
                     {...field}
                     className="bg-[#F5F5F5] border-gray-200 rounded px-3 py-2"
-<<<<<<< HEAD
-=======
-                    onChange={(e) => {
-                      field.onChange(e)
-                      searchForm.handleSubmit(onSearchSubmit)() // auto-submit on change
-                    }}
->>>>>>> 7dfb9345
                   >
                     <option value="all">{t("common.filter")}</option>
                     <option value="pending">{t("pages:cases.pending")}</option>
@@ -283,7 +245,6 @@
                   <TableCell className="font-mono">{caseItem.case_number}</TableCell>
                   <TableCell>{caseItem.title}</TableCell>
                   <TableCell>
-<<<<<<< HEAD
                     {caseItem.client_id && typeof caseItem.client_id === 'object' ? 
                       `${caseItem.client_id.first_name} ${caseItem.client_id.last_name || ''}`.trim() 
                       : 'N/A'
@@ -294,16 +255,6 @@
                       `${caseItem.lawyer_id.first_name} ${caseItem.lawyer_id.last_name || ''}`.trim() 
                       : 'N/A'
                     }
-=======
-                    {caseItem.client_id
-                      ? `${caseItem.client_id.first_name} ${caseItem.client_id.last_name || ""}`.trim()
-                      : "N/A"}
-                  </TableCell>
-                  <TableCell>
-                    {caseItem.lawyer_id
-                      ? `${caseItem.lawyer_id.first_name} ${caseItem.lawyer_id.last_name || ""}`.trim()
-                      : "N/A"}
->>>>>>> 7dfb9345
                   </TableCell>
                   <TableCell>{getStatusBadge(caseItem.status)}</TableCell>
                   <TableCell>
